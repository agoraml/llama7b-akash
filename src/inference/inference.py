--- conflicted
+++ resolved
@@ -13,10 +13,8 @@
             torch_dtype=torch.bfloat16,
         )
         tokenizer = AutoTokenizer.from_pretrained(model_name)
-<<<<<<< HEAD
         tokenizer.pad_token = tokenizer.eos_token
-=======
->>>>>>> ca0fe297
+
         print_gpu_utilization()
 
         llama_pipeline = pipeline(
@@ -33,12 +31,8 @@
         
     def format_message(self, message: str, history: list, memory_limit: int = 3) -> str:
         """
-<<<<<<< HEAD
         Formats the message based on our input. Does not handle history due to a short context and the 
         prompt being so verbose
-=======
-        Formats the message and history for the Llama model.
->>>>>>> ca0fe297
 
         Parameters:
             message (str): Current message to send.
@@ -48,7 +42,6 @@
         Returns:
             str: Formatted message string
         """
-<<<<<<< HEAD
         instruction=f"Create a code snippet written in Python. {message}"
         input = "" #empty string for now because user will just be passing in instruction and not an output for our purposes
         
@@ -57,32 +50,6 @@
                 """
 
         return prompt
-=======
-
-        SYSTEM_PROMPT = """<s>[INST] <<SYS>>
-                You are a helpful chatbot that has been optimized for coding in Python. Limit all 
-                prose in your responses. Provide correct Python code without making up any functions at all. 
-                Make sure to add comments
-                <</SYS>>"""
-
-        # always keep len(history) <= memory_limit
-        if len(history) > memory_limit:
-            history = history[-memory_limit:]
-
-        if len(history) == 0:
-            return SYSTEM_PROMPT + f"{message} [/INST]"
-
-        formatted_message = SYSTEM_PROMPT + f"{history[0][0]} [/INST] {history[0][1]} </s>"
-
-        # Handle conversation history
-        for user_msg, model_answer in history[1:]:
-            formatted_message += f"<s>[INST] {user_msg} [/INST] {model_answer} </s>"
-
-        # Handle the current message
-        formatted_message += f"<s>[INST] {message} [/INST]"
-
-        return formatted_message
->>>>>>> ca0fe297
     
     # Generate a response from the Llama model
     def get_llama_response(self, message: str, history: list) -> str:
@@ -115,11 +82,7 @@
         return response.strip()
     
     def launch_chat(self):
-<<<<<<< HEAD
         gr.ChatInterface(self.get_llama_response).queue().launch(server_name='0.0.0.0') 
-=======
-        gr.ChatInterface(self.get_llama_response).launch(server_name='0.0.0.0') 
->>>>>>> ca0fe297
 
 def launch_inference(model_name : str, output_dir : str):
     inference_ui = InferenceUI(model_name, output_dir)
